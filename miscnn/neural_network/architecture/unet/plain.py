--- conflicted
+++ resolved
@@ -26,13 +26,9 @@
 #                   Library imports                   #
 #-----------------------------------------------------#
 # External libraries
-<<<<<<< HEAD
 import tensorflow_addons as tfa
 
-from tensorflow.keras.layers import Activation, Dropout
-=======
-from tensorflow.keras.layers import Activation, BatchNormalization, Dropout, LeakyReLU
->>>>>>> cd1e5a95
+from tensorflow.keras.layers import Activation, Dropout, LeakyReLU
 from tensorflow.keras.layers import Conv2D, MaxPooling2D, Conv2DTranspose
 from tensorflow.keras.layers import Conv3D, MaxPooling3D, Conv3DTranspose
 from tensorflow.keras.layers import Input, concatenate
@@ -55,13 +51,8 @@
     #---------------------------------------------#
     #                Initialization               #
     #---------------------------------------------#
-<<<<<<< HEAD
-    def __init__(self, activation='softmax', conv_layer_activation='relu',
+    def __init__(self, activation='softmax', conv_layer_activation='lrelu',
                  instance_normalization=True, instance_normalization_params=None,
-=======
-    def __init__(self, activation='softmax', conv_layer_activation='lrelu',
-                 batch_normalization=True, batch_normalization_params=None,
->>>>>>> cd1e5a95
                  dropout=0, pooling=(1, 2, 2)):
         # Parse parameter
         if instance_normalization_params is None:

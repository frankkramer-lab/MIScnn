#==============================================================================#
#  Author:       Dominik Müller                                                #
#  Copyright:    2020 IT-Infrastructure for Translational Medical Research,    #
#                University of Augsburg                                        #
#                                                                              #
#  This program is free software: you can redistribute it and/or modify        #
#  it under the terms of the GNU General Public License as published by        #
#  the Free Software Foundation, either version 3 of the License, or           #
#  (at your option) any later version.                                         #
#                                                                              #
#  This program is distributed in the hope that it will be useful,             #
#  but WITHOUT ANY WARRANTY; without even the implied warranty of              #
#  MERCHANTABILITY or FITNESS FOR A PARTICULAR PURPOSE.  See the               #
#  GNU General Public License for more details.                                #
#                                                                              #
#  You should have received a copy of the GNU General Public License           #
#  along with this program.  If not, see <http://www.gnu.org/licenses/>.       #
#==============================================================================#
#-----------------------------------------------------#
#                   Library imports                   #
#-----------------------------------------------------#
# External libraries
from batchgenerators.augmentations.spatial_transformations import augment_resize
from batchgenerators.augmentations.utils import resize_segmentation
from skimage.transform import resize as resize_manual
import numpy as np
# Internal libraries/scripts
from miscnn.processing.subfunctions.abstract_subfunction import Abstract_Subfunction

#-----------------------------------------------------#
#            Subfunction class: Resampling            #
#-----------------------------------------------------#
""" A Resampling Subfunction class which resizes an images according to a desired voxel spacing.
    This function only works with already cached "spacing" matrix in the detailed information
    dictionary of the sample.

Methods:
    __init__                Object creation function
    preprocessing:          Resample to desired spacing between voxels in the imaging data
    postprocessing:         Resample to original spacing between voxels in the imaging data
"""
class Resampling(Abstract_Subfunction):
    #---------------------------------------------#
    #                Initialization               #
    #---------------------------------------------#
    def __init__(self, new_spacing=(1,1,1), order_img=3, order_seg=1):
        self.new_spacing = new_spacing
        self.order_img = order_img
        self.order_seg = order_seg

    #---------------------------------------------#
    #                Preprocessing                #
    #---------------------------------------------#
    def preprocessing(self, sample, training=True):
        # Access data
        img_data = sample.img_data
        seg_data = sample.seg_data
        # Identify current spacing
        try : current_spacing = sample.get_extended_data()["spacing"]
        except AttributeError:
            print("'spacing' is not initialized in sample details!")
        # Cache current spacing for later postprocessing
        if not training :  sample.extended["original_shape"] = img_data.shape[0:-1]
        # Calculate spacing ratio
        ratio = current_spacing / np.array(self.new_spacing)
        # Calculate new shape
        new_shape = tuple(np.floor(img_data.shape[0:-1] * ratio).astype(int))
        # Transform data from channel-last to channel-first structure
        img_data = np.moveaxis(img_data, -1, 0)
        if training : seg_data = np.moveaxis(seg_data, -1, 0)
        # Resample imaging data
        img_data, seg_data = augment_resize(img_data, seg_data, new_shape,
<<<<<<< HEAD
                                            order=3, order_seg=1)
=======
                                            order=self.order_img,
                                            order_seg=self.order_seg)
>>>>>>> 1dd55cef
        # Transform data from channel-first back to channel-last structure
        img_data = np.moveaxis(img_data, 0, -1)
        if training : seg_data = np.moveaxis(seg_data, 0, -1)
        # Save resampled imaging data to sample
        sample.img_data = img_data
        sample.seg_data = seg_data

    #---------------------------------------------#
    #               Postprocessing                #
    #---------------------------------------------#
    def postprocessing(self, sample, prediction, activation_output=False):
        # Access original shape of the last sample and reset it
        original_shape = sample.get_extended_data()["original_shape"]
        # Transform original shape to one-channel array for resampling
        if not activation_output:
            target_shape = (1,) + original_shape
            prediction = np.reshape(prediction, prediction.shape + (1,))
        # Handle resampling shape for activation output
        else : target_shape = (prediction.shape[-1], ) + original_shape
        # Transform prediction from channel-last to channel-first structure
        prediction = np.moveaxis(prediction, -1, 0)
        # Resize segmentation data
        if not activation_output:
            prediction = resize_segmentation(prediction, target_shape,
                                             order=self.order_seg)
        else:
            prediction = resize_manual(prediction, target_shape,
                                       order=self.order_seg, mode="edge",
                                       clip=True, anti_aliasing=False)
        # Transform data from channel-first back to channel-last structure
        prediction = np.moveaxis(prediction, 0, -1)
        # Transform one-channel array back to original shape
        if not activation_output:
            prediction = np.reshape(prediction, original_shape)
        # Return postprocessed prediction
        return prediction<|MERGE_RESOLUTION|>--- conflicted
+++ resolved
@@ -70,12 +70,9 @@
         if training : seg_data = np.moveaxis(seg_data, -1, 0)
         # Resample imaging data
         img_data, seg_data = augment_resize(img_data, seg_data, new_shape,
-<<<<<<< HEAD
-                                            order=3, order_seg=1)
-=======
                                             order=self.order_img,
                                             order_seg=self.order_seg)
->>>>>>> 1dd55cef
+                                            
         # Transform data from channel-first back to channel-last structure
         img_data = np.moveaxis(img_data, 0, -1)
         if training : seg_data = np.moveaxis(seg_data, 0, -1)

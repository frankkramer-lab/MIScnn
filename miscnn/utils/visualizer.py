--- conflicted
+++ resolved
@@ -86,10 +86,6 @@
 
 def detect_dimensionality(sample):
     shape_size = len(sample.shape)
-<<<<<<< HEAD
-    
-=======
->>>>>>> 12cacc08
     if (shape_size == 1):
         raise RuntimeError("Only has one dimension") #this is just a graph tbh
     elif (shape_size == 2):
@@ -144,11 +140,7 @@
         elif isinstance(sample, str):
             res.extend(load_samples([sample], data_io, seg, pred))
         elif isinstance(sample, np.ndarray):
-<<<<<<< HEAD
-            s = Sample("ndarray_" + str(random.choice(range(999999999)), sample, 1, 0))
-=======
             s = Sample("ndarray_" + str(random.choice(range(999999999))), sample, 1, 0)
->>>>>>> 12cacc08
             s.img_data = sample
             res.append(s)
         else:
@@ -156,12 +148,6 @@
     
     return res
 
-def display_2D(out_path, fig, axes, x_name, y_name, grad_overlay, activation_overlay=None, colorbar=False):
-    grad_overlay = grad_overlay.astype(np.uint8)
-    if activation_overlay is not None:
-        activation_overlay = activation_overlay.astype(np.uint8)
-
-<<<<<<< HEAD
 def display_2D(out_path, fig, axes, x_name, y_name, grad_overlay, activation_overlay=None, colorbar=False):
     grad_overlay = grad_overlay.astype(np.uint8)
     if activation_overlay is not None:
@@ -185,7 +171,6 @@
             cbar_ax = fig.add_axes([0.85, 0.25, 0.03, 0.5])
         fig.colorbar(imgs[-1], cax=cbar_ax)
     for i in range(len(imgs)):
-        fig.show()
         if len(imgs) == 1:
             fig.savefig(out_path)
         else:
@@ -229,71 +214,8 @@
 
 # Everything with threed is new to_grey as new Parameter for greyscale imgs
 def visualize_samples(sample_list, out_dir="vis", mask_seg=False, mask_pred=True, data_io=None,
-                      preprocessing=None, progress=False, threed=True, to_grey=True, colorbar=False):
-=======
-    fig.supxlabel(x_name)
-    fig.supylabel(y_name)
-
-    # TODO: img not defined, figure wasn't shown nor saved by the next lines
-    if activation_overlay is not None:
-        imgs = [[img.imshow(activation_overlay[cls]) for cls, img in enumerate(img)] if k == 0 else [img.imshow(grad_overlay[cls]) for cls, img in enumerate(img_1)] for k, img_1 in enumerate(axes)]
-    else:
-        imgs = [img.imshow(grad_overlay[cls]) for cls, img in enumerate(axes)]
-    # Temp fix
-    if colorbar:
-        fig.subplots_adjust(right=0.8)
-        fig.tight_layout(rect=[3, 0, 1, 0.95])
-        if len(imgs) == 1:
-            cbar_ax = fig.add_axes([0.85, 0.071, 0.05, 0.86])
-        else:
-            cbar_ax = fig.add_axes([0.85, 0.25, 0.03, 0.5])
-        fig.colorbar(imgs[-1], cax=cbar_ax)
-    for i in range(len(imgs)):
-        if len(imgs) == 1:
-            fig.savefig(out_path)
-        else:
-            fig.savefig(f'{out_path[:-4]}_{i}{out_path[-4:]}')
-
-
-def display_3D(out_path, fig, axes, x_name, y_name, grad_overlay, activation_overlay=None, colorbar=False):
-    grad_overlay = grad_overlay.astype(np.uint8)
-    if activation_overlay is not None:
-        activation_overlay = activation_overlay.astype(np.uint8)
-    
-    fig.supxlabel(x_name)
-    fig.supylabel(y_name)
-    
-    data = np.zeros(grad_overlay.shape[2:4])
-    
-    
-    if activation_overlay is not None:
-        imgs = [[a.imshow(data) for a in _a] for _a in axes] #axes are assumed to be 2D
-        # Update function for both images to show the slice for the current frame
-        def update(imgs, i):
-            for _a in axes:
-                for a in _a:
-                    a.set_title("Slice: " + str(i))
-            imgs = [[im.set_data(activation_overlay[cls, i]) for cls, im in enumerate(img_1)] if k == 0 else [im.set_data(grad_overlay[cls, i]) for cls, im in enumerate(img_1)] for k, img_1 in enumerate(imgs)]
-            return imgs
-    else:
-        imgs = [a.imshow(data) for a in axes] #axes are assumed to be flat
-        # Update function for both images to show the slice for the current frame
-        def update(imgs, i):
-            for a in axes:
-                a.set_title("Slice: " + str(i))
-            imgs = [img.set_data(grad_overlay[cls, i]) for cls, img in enumerate(imgs)]
-            return imgs
-    # Compute the animation (gif)
-    ani = animation.FuncAnimation(fig, functools.partial(update, imgs), frames=len(grad_overlay[0]), interval=10,
-                                  repeat_delay=0, blit=False)
-    
-    # Save the animation (gif)
-    ani.save(out_path, writer='imagemagick', fps=30)
-
-# Everything with threed is new to_grey as new Parameter for greyscale imgs
-def visualize_samples(sample_list, out_dir="vis", mask_seg=False, mask_pred=True, data_io=None,
                       preprocessing=None, progress=False, to_grey=True, colorbar=False):
->>>>>>> 12cacc08
+                      
     # create a homogenous datastructure
     samples = to_samples(sample_list, data_io, mask_seg, mask_pred)
     
@@ -304,25 +226,12 @@
         temp = deepcopy(samples)
 
         samples = [compute_preprocessed_sample(s, preprocessing.subfunctions) for s in samples]
-<<<<<<< HEAD
-
         if all([s.pred_data.shape != s.seg_data.shape for s in samples]):
             for i in range(len(samples)):
                 temp[i].seg_data = temp[i].pred_data[:]
                 temp[i] = compute_preprocessed_sample(temp[i], preprocessing.subfunctions)
                 samples[i].pred_data = temp[i].seg_data[:]
         del temp
-
-=======
-
-        if all([s.pred_data.shape != s.seg_data.shape for s in samples]):
-            for i in range(len(samples)):
-                temp[i].seg_data = temp[i].pred_data[:]
-                temp[i] = compute_preprocessed_sample(temp[i], preprocessing.subfunctions)
-                samples[i].pred_data = temp[i].seg_data[:]
-        del temp
-
->>>>>>> 12cacc08
     # normalize images both in data and structure
     
     if progress:
@@ -331,11 +240,7 @@
         it = samples
     
     for sample in it:
-<<<<<<< HEAD
-        sample.img_data = normalize(sample.img_data, to_greyscale=to_grey, normalize=True)
-=======
         sample.img_data = normalize(sample.img_data, to_greyscale=(to_grey and sample.img_data.shape[-1] == 3), normalize=True)
->>>>>>> 12cacc08
         
         display = display_2D
         if detect_dimensionality(sample.img_data) == 3:

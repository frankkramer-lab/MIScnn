--- conflicted
+++ resolved
@@ -26,7 +26,7 @@
 import numpy as np
 import os
 import random
-<<<<<<< HEAD
+import functools
 from miscnn.data_loading.sample import Sample
 
 #-----------------------------------------------------#
@@ -40,16 +40,14 @@
 def normalize_volume(sample, to_greyscale=False, normalize=True):
     if (len(sample.shape) > 4 or len(sample.shape) < 3):
         raise RuntimeError("Expected sample to be a 3 dimensional volume")
-    if (to_greyscale and not len(sample.shape) == 4):
+    if (to_greyscale and not len(sample.shape) in (3, 4)):
         raise RuntimeError("Sample is not RGB")
 
     img = sample
-
     if (to_greyscale):
         img[:, :, :] = vec_luminosity(img[:, :, :, 0], img[:, :, :, 1], img[:, :, :, 2])
     elif (len(sample.shape) == 4 and sample.shape[-1] == 1):
         img = np.squeeze(img, axis=-1)
-
     if (normalize):
         img = 255 * (img - np.min(img)) / np.ptp(img)
         img = img.astype(int)
@@ -120,7 +118,6 @@
         pred = load_pred
 
     res = []
-
     for sample in sample_list:
         if isinstance(sample, Sample):
             if load_seg is None:
@@ -140,139 +137,20 @@
 
     return res
 
-=======
-import functools
-
-from tqdm import tqdm
-
-from miscnn.data_loading.sample import Sample
->>>>>>> 0cb992fc
-
-#-----------------------------------------------------#
-#                  Helper Functions                   #
-#-----------------------------------------------------#
-
-def luminosity(r, g, b):
-    return r * 0.2126 + g * 0.7152 + b * 0.0722
-vec_luminosity = np.vectorize(luminosity)
-
-def normalize_volume(sample, to_greyscale=False, normalize=True):
-    if (len(sample.shape) > 4 or len(sample.shape) < 3):
-        raise RuntimeError("Expected sample to be a 3 dimensional volume")
-    if (to_greyscale and not len(sample.shape) in (3, 4)):
-        raise RuntimeError("Sample is not RGB")
-        
-    img = sample
-    
-    if (to_greyscale and len(sample.shape) == 4):
-        if (sample.shape[-1] == 1):
-            img = np.squeeze(img, axis=-1)
-        elif (sample.shape[-1] == 3): 
-            img[:, :, :] = vec_luminosity(img[:, :, :, 0], img[:, :, :, 1], img[:, :, :, 2])
-    
-    if (normalize):
-        img = 255 * (img - np.min(img)) / np.ptp(img)
-        img = img.astype(int)
-    
-    return img
-    
-def normalize_image(sample, to_greyscale=False, normalize=True):
-    if (len(sample.shape) > 3 or len(sample.shape) < 2):
-        raise RuntimeError("Expected sample to be a 2 dimensional image")
-    if (to_greyscale and not len(sample.shape) == 3):
-        raise RuntimeError("Sample is not RGB")
-    
-    img = sample
-    
-    if (to_greyscale):
-        img[:, :] = vec_luminosity(img[:, :, 0], img[:, :, 1], img[:, :, 2])
-    elif (len(sample.shape) == 3 and sample.shape[-1] == 1):
-        img = np.squeeze(img, axis=-1)
-    
-    if (normalize):
-        img = 255 * (img - np.min(img)) / np.ptp(img)
-        img = img.astype(int)
-    
-    return img
-
-def detect_dimensionality(sample):
-    shape_size = len(sample.shape)
-    
-    if (shape_size == 1):
-        raise RuntimeError("Only has one dimension") #this is just a graph tbh
-    elif (shape_size == 2):
-        return 2;
-    elif (shape_size == 3):
-        if (sample.shape[-1] in [1, 3]):
-            return 2;
-        else:
-            return 3;
-    elif (shape_size == 4):
-        return 3;
-    else:
-        raise RuntimeError("Too many dimensions.")
-
-def normalize(sample, to_greyscale=False, normalize=True):
-    dimensionality = detect_dimensionality(sample)
-    if dimensionality == 2:
-        return normalize_image(sample, to_greyscale, normalize)
-    elif dimensionality == 3:
-        return normalize_volume(sample, to_greyscale, normalize)
-    
-def compute_preprocessed_sample(sample, subfunctions):
-    for func in subfunctions:
-        func.preprocessing(sample)
-    return sample
-
-def load_samples(sample_list, data_io, load_seg, load_pred):
-    return [data_io.sample_loader(s, load_seg=load_seg, load_pred=load_pred) for s in sample_list]
-
-def to_samples(sample_list, data_io = None, load_seg = None, load_pred = None):
-
-    if load_seg is None:
-        seg = True
-    else:
-        seg = load_seg
-        
-    if load_pred is None:
-        pred = True
-    else:
-        pred = load_pred
-    
-    res = []
-    
-    for sample in sample_list:
-        if isinstance(sample, Sample):
-            if load_seg is None:
-                seg &= sample.seg_data is not None
-            if load_pred is None:
-                pred &= sample.pred_data is not None
-            res.append(sample)
-            continue
-        elif isinstance(sample, str):
-            res.append(load_samples([sample], data_io, seg, pred))
-        elif isinstance(sample, np.ndarray):
-            s = Sample("ndarray_" + str(random.choice(range(999999999)), sample, 1, 0))
-            s.img_data = sample
-            res.append(s);
-        else:
-            raise ValueError("Cannot interpret an object of type " + str(type(sample)) + " as a sample")
-    
-    return res
-
 
 
 def visualize_samples(sample_list, out_dir = "vis", mask_seg = False, mask_pred = True, data_io = None, preprocessing = None, progress = False):
     #create a homogenous datastructure
     samples = to_samples(sample_list, data_io, mask_seg, mask_pred)
-    
+
     #apply potential preprocessing
     if preprocessing is not None:
         samples = [compute_preprocessed_sample(s, preprocessing) for s in samples]
-    
+
     #normalize images both in data and structure
     
     if progress:
+        from tqdm import tqdm
         it = tqdm(samples, desc="Visualizing: ")
     else:
         it = samples
@@ -288,7 +166,7 @@
             sample.pred_data = normalize(sample.pred_data, to_greyscale=False, normalize=False)
         elif mask_pred:
             raise RuntimeError("Sample " + sample.index + " lacks the prediction needed for generating the mask")
-    
+
         ani = None
         if mask_seg and mask_pred:
             vol_truth = overlay_segmentation_greyscale(sample.img_data, sample.seg_data)
@@ -353,8 +231,8 @@
             # Compute the animation (gif)
             ani = animation.FuncAnimation(fig, update, frames=len(sample.img_data), interval=10,
                                           repeat_delay=0, blit=False)
-        
-        
+
+
         # Set up the output path for the gif
         if not os.path.exists(out_dir):
             os.mkdir(out_dir)
@@ -370,43 +248,43 @@
     fp_color = [153,12,12]
     fn_color = [3,92,135]
     #true negative is blank as it would create confusion
-    
+
     if sample.seg_data is None or sample.pred_data is None:
         raise ValueError("Sample needs to have both a segmentation and a prediction map.")
-    
+
     sample = to_samples([sample])
-    
+
     vol_greyscale = normalize(sample.img_data)
-    
+
     if classes is None:
         classes = np.unique(sample.seg_data)
         sample.seg_data = np.squeeze(sample.seg_data, axis=-1)
-    
+
     # Convert volume to RGB
     vol_rgb = np.stack([vol_greyscale, vol_greyscale, vol_greyscale], axis=-1)
-    
+
     for c in classes:
         seg_rgb = np.zeros((sample.img_data.shape[0], sample.img_data.shape[1], sample.img_data.shape[2], 3), dtype=np.int)
-        
+
         seg_broadcast_arr = np.equal(sample.seg_data, c)
         pred_broadcast_arr = np.equal(sample.pred_data, c)
-        
+
         seg_rgb[ seg_broadcast_arr & pred_broadcast_arr ] = tp_color
         seg_rgb[np.logical_not(seg_broadcast_arr) & pred_broadcast_arr] = fp_color
         seg_rgb[seg_broadcast_arr & np.logical_not(pred_broadcast_arr)] = fn_color
-        
+
         # Get binary array for places where an ROI lives
         segbin = np.greater(sample.seg_data, 0) | np.greater(sample.pred_data, 0)
         repeated_segbin = np.stack((segbin, segbin, segbin), axis=-1)
-        
+
         # Weighted sum where there's a value to overlay
         vol_overlayed = np.where(
             repeated_segbin,
             np.round(alpha*seg_rgb+(1-alpha)*vol_rgb).astype(np.uint8),
             np.round(vol_rgb).astype(np.uint8)
         )
-        
-        
+
+
         fig, ax = plt.subplots()
         # Initialize the plot with an empty image
         data = np.zeros(vol_overlayed.shape[1:3])
@@ -430,190 +308,16 @@
         # Close the matplot
         plt.close()
 
-def visualize_samples(sample_list, out_dir = "vis", mask_seg = False, mask_pred = True, data_io = None, preprocessing = None):
-    #create a homogenous datastructure
-    samples = to_samples(sample_list, data_io, mask_seg, mask_pred)
-
-    #apply potential preprocessing
-    if preprocessing is not None:
-        samples = [compute_preprocessed_sample(s, preprocessing) for s in samples]
-
-    #normalize images both in data and structure
-    for sample in samples:
-        sample.img_data = normalize(sample.img_data, to_greyscale=True, normalize=True)
-        if sample.seg_data is not None:
-            sample.seg_data = normalize(sample.seg_data, to_greyscale=False, normalize=False)
-        elif mask_seg:
-            raise RuntimeError("Sample " + sample.index + " lacks the segmentation needed for generating the mask")
-        if sample.pred_data is not None:
-            sample.pred_data = normalize(sample.pred_data, to_greyscale=False, normalize=False)
-        elif mask_pred:
-            raise RuntimeError("Sample " + sample.index + " lacks the prediction needed for generating the mask")
-
-        ani = None
-        if mask_seg and mask_pred:
-            vol_truth = overlay_segmentation(sample.img_data, sample.seg_data)
-            vol_pred = overlay_segmentation(sample.img_data, sample.pred_data)
-            fig, (ax1, ax2) = plt.subplots(1, 2)
-            # Initialize the two subplots (axes) with an empty 512x512 image
-            data = np.zeros(vol_truth.shape[1:3])
-            ax1.set_title("Ground Truth")
-            ax2.set_title("Prediction")
-            img1 = ax1.imshow(data)
-            img2 = ax2.imshow(data)
-            # Update function for both images to show the slice for the current frame
-            def update(i):
-                plt.suptitle("Case ID: " + str(sample.index) + " - " + "Slice: " + str(i))
-                img1.set_data(vol_truth[i])
-                img2.set_data(vol_pred[i])
-                return [img1, img2]
-            # Compute the animation (gif)
-            ani = animation.FuncAnimation(fig, update, frames=len(truth), interval=10,
-                                          repeat_delay=0, blit=False)
-        elif mask_seg:
-            vol_truth = overlay_segmentation(sample.img_data, sample.seg_data)
-            fig, ax = plt.subplots()
-            # Initialize the two subplots (axes) with an empty 512x512 image
-            data = np.zeros(vol_truth.shape[1:3])
-            ax.set_title("Segmentation")
-            img = ax.imshow(data)
-            # Update function for both images to show the slice for the current frame
-            def update(i):
-                plt.suptitle("Case ID: " + str(sample.index) + " - " + "Slice: " + str(i))
-                img.set_data(vol_truth[i])
-                return [img]
-            # Compute the animation (gif)
-            ani = animation.FuncAnimation(fig, update, frames=len(vol_truth), interval=10,
-                                          repeat_delay=0, blit=False)
-        elif mask_pred:
-            vol_pred = overlay_segmentation(sample.img_data, sample.pred_data)
-            fig, ax = plt.subplots()
-            # Initialize the two subplots (axes) with an empty 512x512 image
-            data = np.zeros(vol_pred.shape[1:3])
-            ax.set_title("Segmentation")
-            img = ax.imshow(data)
-            # Update function for both images to show the slice for the current frame
-            def update(i):
-                plt.suptitle("Case ID: " + str(sample.index) + " - " + "Slice: " + str(i))
-                img.set_data(vol_pred[i])
-                return [img]
-            # Compute the animation (gif)
-            ani = animation.FuncAnimation(fig, update, frames=len(vol_pred), interval=10,
-                                          repeat_delay=0, blit=False)
-        else:
-            fig, ax = plt.subplots()
-            # Initialize the two subplots (axes) with an empty 512x512 image
-            data = np.zeros(sample.img_data.shape[1:3])
-            ax.set_title("Segmentation")
-            img = ax.imshow(data)
-            # Update function for both images to show the slice for the current frame
-            def update(i):
-                plt.suptitle("Case ID: " + str(sample.index) + " - " + "Slice: " + str(i))
-                img.set_data(sample.img_data[i])
-                return [img]
-            # Compute the animation (gif)
-            ani = animation.FuncAnimation(fig, update, frames=len(sample.img_data), interval=10,
-                                          repeat_delay=0, blit=False)
-
-
-        # Set up the output path for the gif
-        if not os.path.exists(out_dir):
-            os.mkdir(out_dir)
-        file_name = "visualization.case_" + str(sample.index).zfill(5) + ".gif"
-        out_path = os.path.join(out_dir, file_name)
-        # Save the animation (gif)
-        ani.save(out_path, writer='imagemagick', fps=30)
-        # Close the matplot
-        plt.close()
-
-def visualize_prediction_overlap_3D(sample, classes=None, visualization_path = "visualization", alpha = 0.6):
-    tp_color = [31,113,80]
-    fp_color = [153,12,12]
-    fn_color = [3,92,135]
-    #true negative is blank as it would create confusion
-
-    if sample.seg_data is None or sample.pred_data is None:
-        raise ValueError("Sample needs to have both a segmentation and a prediction map.")
-
-    sample = to_samples([sample])
-
-    vol_greyscale = normalize(sample.img_data)
-
-    if classes is None:
-        classes = np.unique(sample.seg_data)
-        sample.seg_data = np.squeeze(sample.seg_data, axis=-1)
-
-    # Convert volume to RGB
-    vol_rgb = np.stack([vol_greyscale, vol_greyscale, vol_greyscale], axis=-1)
-
-    for c in classes:
-        seg_rgb = np.zeros((sample.img_data.shape[0], sample.img_data.shape[1], sample.img_data.shape[2], 3), dtype=np.int)
-
-        seg_broadcast_arr = np.equal(sample.seg_data, c)
-        pred_broadcast_arr = np.equal(sample.pred_data, c)
-
-        seg_rgb[ seg_broadcast_arr & pred_broadcast_arr ] = tp_color
-        seg_rgb[np.logical_not(seg_broadcast_arr) & pred_broadcast_arr] = fp_color
-        seg_rgb[seg_broadcast_arr & np.logical_not(pred_broadcast_arr)] = fn_color
-
-        # Get binary array for places where an ROI lives
-        segbin = np.greater(sample.seg_data, 0) | np.greater(sample.pred_data, 0)
-        repeated_segbin = np.stack((segbin, segbin, segbin), axis=-1)
-
-        # Weighted sum where there's a value to overlay
-        vol_overlayed = np.where(
-            repeated_segbin,
-            np.round(alpha*seg_rgb+(1-alpha)*vol_rgb).astype(np.uint8),
-            np.round(vol_rgb).astype(np.uint8)
-        )
-
-
-        fig, ax = plt.subplots()
-        # Initialize the plot with an empty image
-        data = np.zeros(vol_overlayed.shape[1:3])
-        ax.set_title("Confulsion Overlap")
-        axis_img = ax.imshow(data)
-        # Update function for both images to show the slice for the current frame
-        def update(i):
-            plt.suptitle("Slice: " + str(i))
-            axis_img.set_data(vol_overlayed[i])
-            return [axis_img]
-        # Compute the animation (gif)
-        ani = animation.FuncAnimation(fig, update, frames=len(vol_overlayed), interval=15,
-                                      repeat_delay=0, blit=False)
-        # Set up the output path for the gif
-        if not os.path.exists(visualization_path):
-            os.mkdir(visualization_path)
-        file_name = "visualization." + str(sample.index) + ".class_" + str(c) + ".gif"
-        out_path = os.path.join(visualization_path, file_name)
-        # Save the animation (gif)
-        ani.save(out_path, writer='imagemagick', fps=30)
-        # Close the matplot
-        plt.close()
-
 #-----------------------------------------------------#
 #                     Subroutines                     #
 #-----------------------------------------------------#
 # Based on: https://github.com/neheller/kits19/blob/master/starter_code/visualize.py
-<<<<<<< HEAD
-def overlay_segmentation_greyscale(vol, seg, cm="hsv", alpha=0.3):
-=======
 def overlay_segmentation_greyscale(vol, seg, cm="viridis", alpha=0.3, min_tolerance = -0.1):
->>>>>>> 0cb992fc
     # Convert volume to RGB
     vol_rgb = np.stack([vol, vol, vol], axis=-1)
     # Initialize segmentation in RGB
     shp = seg.shape
     seg_rgb = np.zeros((shp[0], shp[1], shp[2], 3), dtype=np.int)
-<<<<<<< HEAD
-
-    # Set class to appropriate color
-    cmap = matplotlib.cm.get_cmap(cm)
-    uniques = np.unique(seg)
-    for u in uniques:
-        seg_rgb[np.equal(seg, u)] = cmap(u / len(uniques))[0:3]
-=======
-    
     
     # Set class to appropriate color
     cmap = matplotlib.cm.get_cmap(cm)
@@ -628,17 +332,12 @@
     
     seg_rgb = seg_rgb.astype(np.uint8)
     
->>>>>>> 0cb992fc
     # Get binary array for places where an ROI lives
     
     segbin = seg > 0
     
     repeated_segbin = np.stack((segbin, segbin, segbin), axis=-1)
-<<<<<<< HEAD
-
-=======
-    
->>>>>>> 0cb992fc
+
     # Weighted sum where there's a value to overlay
     vol_overlayed = np.where(
         repeated_segbin,
